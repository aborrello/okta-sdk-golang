/*
 * Copyright 2018 - Present Okta, Inc.
 *
 * Licensed under the Apache License, Version 2.0 (the "License");
 * you may not use this file except in compliance with the License.
 * You may obtain a copy of the License at
 *
 *      http://www.apache.org/licenses/LICENSE-2.0
 *
 * Unless required by applicable law or agreed to in writing, software
 * distributed under the License is distributed on an "AS IS" BASIS,
 * WITHOUT WARRANTIES OR CONDITIONS OF ANY KIND, either express or implied.
 * See the License for the specific language governing permissions and
 * limitations under the License.
 */

package unit

import (
	"context"
	"testing"

	"github.com/okta/okta-sdk-golang/v2/okta"

	"github.com/okta/okta-sdk-golang/v2/tests"
	"github.com/stretchr/testify/assert"
)

<<<<<<< HEAD
func Test_error_on_empty_url(t *testing.T) {
	_, err := tests.NewClient(okta.WithOrgUrl(""))
	assert.Error(t, err, "Does not error when org url is missing")
}

func Test_error_when_url_contains_yourOktaDomain(t *testing.T) {
	_, err := tests.NewClient(okta.WithOrgUrl("https://{yourOktaDomain}"))
	assert.Error(t, err, "Does not error when org url contains {yourOktaDomain}")
}

func Test_error_when_url_contains_admin_okta_com(t *testing.T) {
	_, err := tests.NewClient(okta.WithOrgUrl("https://test-admin.okta.com"))
	assert.Error(t, err, "Does not error when org url contains test-admin.okta.com")
}

func Test_error_when_url_contains_admin_oktapreview_com(t *testing.T) {
	_, err := tests.NewClient(okta.WithOrgUrl("https://test-admin.oktapreview.com"))
	assert.Error(t, err, "Does not error when org url contains test-admin.oktapreview.com")
}

func Test_error_when_url_contains_admin_okta_emea_com(t *testing.T) {
	_, err := tests.NewClient(okta.WithOrgUrl("https://test-admin.okta-emea.com"))
	assert.Error(t, err, "Does not error when org url contains test-admin.okta-emea.com")
}

func Test_error_when_url_contains_com_com(t *testing.T) {
	_, err := tests.NewClient(okta.WithOrgUrl("https://test.okta.com.com"))
	assert.Error(t, err, "Does not error when org url contains .com.com")
}

func Test_error_when_url_does_not_begin_with_https(t *testing.T) {
	_, err := tests.NewClient(okta.WithTestingDisableHttpsCheck(false), okta.WithOrgUrl("http://test.okta.com"))
	assert.Error(t, err, "Does not error when url contains only http")
}

func Test_error_when_api_token_is_empty(t *testing.T) {
	_, err := tests.NewClient(okta.WithToken(""))
	assert.Error(t, err, "Does not error when api token is empty")
}

func Test_error_when_api_token_contains_placeholder(t *testing.T) {
	_, err := tests.NewClient(okta.WithToken("{apiToken}"))
	assert.Error(t, err, "Does not error when api token contains {apiToken}")
}

func Test_error_when_authorization_mode_is_not_valid(t *testing.T) {
	_, err := tests.NewClient(okta.WithAuthorizationMode("invalid"))
	assert.Error(t, err, "Does not error when authorization mode is invalid")
}

func Test_does_not_error_when_authorization_mode_is_valid(t *testing.T) {
	_, err := tests.NewClient(okta.WithAuthorizationMode("SSWS"))
	assert.NoError(t, err, "Should not error when authorization mode is SSWS")
}

func Test_will_error_if_private_key_authorization_type_with_missing_properties(t *testing.T) {
	_, err := tests.NewClient(okta.WithAuthorizationMode("PrivateKey"), okta.WithClientId(""))
	assert.Error(t, err, "Does not error if private key selected with no other required options")
=======
func Test_panic_on_empty_url(t *testing.T) {
	assert.Panics(t, func() {
		_, _, _ = tests.NewClient(context.TODO(), okta.WithOrgUrl(""))
	}, "Does not panic when org url is missing")
}

func Test_panic_when_url_contains_yourOktaDomain(t *testing.T) {
	assert.Panics(t, func() {
		_, _, _ = tests.NewClient(context.TODO(), okta.WithOrgUrl("https://{yourOktaDomain}"))
	}, "Does not panic when org url contains {yourOktaDomain}")
}

func Test_panic_when_url_contains_admin_okta_com(t *testing.T) {
	assert.Panics(t, func() {
		_, _, _ = tests.NewClient(context.TODO(), okta.WithOrgUrl("https://test-admin.okta.com"))
	}, "Does not panic when org url contains test-admin.okta.com")
}

func Test_panic_when_url_contains_admin_oktapreview_com(t *testing.T) {
	assert.Panics(t, func() {
		_, _, _ = tests.NewClient(context.TODO(), okta.WithOrgUrl("https://test-admin.oktapreview.com"))
	}, "Does not panic when org url contains test-admin.oktapreview.com")
}

func Test_panic_when_url_contains_admin_okta_emea_com(t *testing.T) {
	assert.Panics(t, func() {
		_, _, _ = tests.NewClient(context.TODO(), okta.WithOrgUrl("https://test-admin.okta-emea.com"))
	}, "Does not panic when org url contains test-admin.okta-emea.com")
}

func Test_panic_when_url_contains_com_com(t *testing.T) {
	assert.Panics(t, func() {
		_, _, _ = tests.NewClient(context.TODO(), okta.WithOrgUrl("https://test.okta.com.com"))
	}, "Does not panic when org url contains .com.com")
}

func Test_panic_when_url_does_not_begin_with_https(t *testing.T) {
	assert.Panics(t, func() {
		_, _, _ = tests.NewClient(context.TODO(), okta.WithTestingDisableHttpsCheck(false), okta.WithOrgUrl("http://test.okta.com"))
	}, "Does not panic when url contains only http")
}

func Test_panic_when_api_token_is_empty(t *testing.T) {
	assert.Panics(t, func() {
		_, _, _ = tests.NewClient(context.TODO(), okta.WithToken(""))
	}, "Does not panic when api token is empty")
}

func Test_panic_when_api_token_contains_placeholder(t *testing.T) {
	assert.Panics(t, func() {
		_, _, _ = tests.NewClient(context.TODO(), okta.WithToken("{apiToken}"))
	}, "Does not panic when api token contains {apiToken}")
}

func Test_panic_when_authorization_mode_is_not_valid(t *testing.T) {
	assert.Panics(t, func() {
		_, _, _ = tests.NewClient(context.TODO(), okta.WithAuthorizationMode("invalid"))
	}, "Does not panic when authorization mode is invalid")
}

func Test_does_not_panic_when_authorization_mode_is_valid(t *testing.T) {
	assert.NotPanics(t, func() {
		_, _, _ = tests.NewClient(context.TODO(), okta.WithAuthorizationMode("SSWS"))
	}, "Should not panic when authorization mode is SSWS")
}

func Test_will_panic_if_private_key_authorization_type_with_missing_properties(t *testing.T) {
	assert.Panics(t, func() {
		_, _, _ = tests.NewClient(context.TODO(), okta.WithAuthorizationMode("PrivateKey"), okta.WithClientId(""))
	}, "Does not panic if private key selected with no other required options")
>>>>>>> 55609f27
}<|MERGE_RESOLUTION|>--- conflicted
+++ resolved
@@ -26,7 +26,6 @@
 	"github.com/stretchr/testify/assert"
 )
 
-<<<<<<< HEAD
 func Test_error_on_empty_url(t *testing.T) {
 	_, err := tests.NewClient(okta.WithOrgUrl(""))
 	assert.Error(t, err, "Does not error when org url is missing")
@@ -85,76 +84,4 @@
 func Test_will_error_if_private_key_authorization_type_with_missing_properties(t *testing.T) {
 	_, err := tests.NewClient(okta.WithAuthorizationMode("PrivateKey"), okta.WithClientId(""))
 	assert.Error(t, err, "Does not error if private key selected with no other required options")
-=======
-func Test_panic_on_empty_url(t *testing.T) {
-	assert.Panics(t, func() {
-		_, _, _ = tests.NewClient(context.TODO(), okta.WithOrgUrl(""))
-	}, "Does not panic when org url is missing")
-}
-
-func Test_panic_when_url_contains_yourOktaDomain(t *testing.T) {
-	assert.Panics(t, func() {
-		_, _, _ = tests.NewClient(context.TODO(), okta.WithOrgUrl("https://{yourOktaDomain}"))
-	}, "Does not panic when org url contains {yourOktaDomain}")
-}
-
-func Test_panic_when_url_contains_admin_okta_com(t *testing.T) {
-	assert.Panics(t, func() {
-		_, _, _ = tests.NewClient(context.TODO(), okta.WithOrgUrl("https://test-admin.okta.com"))
-	}, "Does not panic when org url contains test-admin.okta.com")
-}
-
-func Test_panic_when_url_contains_admin_oktapreview_com(t *testing.T) {
-	assert.Panics(t, func() {
-		_, _, _ = tests.NewClient(context.TODO(), okta.WithOrgUrl("https://test-admin.oktapreview.com"))
-	}, "Does not panic when org url contains test-admin.oktapreview.com")
-}
-
-func Test_panic_when_url_contains_admin_okta_emea_com(t *testing.T) {
-	assert.Panics(t, func() {
-		_, _, _ = tests.NewClient(context.TODO(), okta.WithOrgUrl("https://test-admin.okta-emea.com"))
-	}, "Does not panic when org url contains test-admin.okta-emea.com")
-}
-
-func Test_panic_when_url_contains_com_com(t *testing.T) {
-	assert.Panics(t, func() {
-		_, _, _ = tests.NewClient(context.TODO(), okta.WithOrgUrl("https://test.okta.com.com"))
-	}, "Does not panic when org url contains .com.com")
-}
-
-func Test_panic_when_url_does_not_begin_with_https(t *testing.T) {
-	assert.Panics(t, func() {
-		_, _, _ = tests.NewClient(context.TODO(), okta.WithTestingDisableHttpsCheck(false), okta.WithOrgUrl("http://test.okta.com"))
-	}, "Does not panic when url contains only http")
-}
-
-func Test_panic_when_api_token_is_empty(t *testing.T) {
-	assert.Panics(t, func() {
-		_, _, _ = tests.NewClient(context.TODO(), okta.WithToken(""))
-	}, "Does not panic when api token is empty")
-}
-
-func Test_panic_when_api_token_contains_placeholder(t *testing.T) {
-	assert.Panics(t, func() {
-		_, _, _ = tests.NewClient(context.TODO(), okta.WithToken("{apiToken}"))
-	}, "Does not panic when api token contains {apiToken}")
-}
-
-func Test_panic_when_authorization_mode_is_not_valid(t *testing.T) {
-	assert.Panics(t, func() {
-		_, _, _ = tests.NewClient(context.TODO(), okta.WithAuthorizationMode("invalid"))
-	}, "Does not panic when authorization mode is invalid")
-}
-
-func Test_does_not_panic_when_authorization_mode_is_valid(t *testing.T) {
-	assert.NotPanics(t, func() {
-		_, _, _ = tests.NewClient(context.TODO(), okta.WithAuthorizationMode("SSWS"))
-	}, "Should not panic when authorization mode is SSWS")
-}
-
-func Test_will_panic_if_private_key_authorization_type_with_missing_properties(t *testing.T) {
-	assert.Panics(t, func() {
-		_, _, _ = tests.NewClient(context.TODO(), okta.WithAuthorizationMode("PrivateKey"), okta.WithClientId(""))
-	}, "Does not panic if private key selected with no other required options")
->>>>>>> 55609f27
 }